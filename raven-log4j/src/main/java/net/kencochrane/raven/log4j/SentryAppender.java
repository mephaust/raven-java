--- conflicted
+++ resolved
@@ -205,7 +205,6 @@
         return eventBuilder.build();
     }
 
-<<<<<<< HEAD
     /**
      * Builds a String version of the stacktrace including the stacktrace of the causes.
      *
@@ -225,10 +224,10 @@
             e = e.getCause();
         }
         return sb.toString();
-=======
+    }
+
     public void setRavenFactory(String ravenFactory) {
         this.ravenFactory = ravenFactory;
->>>>>>> abc0a6a7
     }
 
     public void setDsn(String dsn) {
