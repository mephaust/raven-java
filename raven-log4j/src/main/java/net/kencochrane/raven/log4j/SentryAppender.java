--- conflicted
+++ resolved
@@ -77,13 +77,8 @@
 
         if (loggingEvent.getThrowableInformation() != null) {
             Throwable throwable = loggingEvent.getThrowableInformation().getThrowable();
-<<<<<<< HEAD
             eventBuilder.addSentryInterface(new ExceptionInterface(throwable))
                     .addSentryInterface(new StackTraceInterface(throwable));
-            eventBuilder.setCulprit(throwable);
-=======
-            eventBuilder.addSentryInterface(new ExceptionInterface(throwable));
->>>>>>> 5df91257
         } else if (loggingEvent.getLocationInformation().fullInfo != null) {
             // When it's a message try to rely on the position of the log (the same message can be logged from
             // different places, or a same place can log a message in different ways).
