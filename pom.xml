<?xml version="1.0" encoding="UTF-8"?>
<project xmlns="http://maven.apache.org/POM/4.0.0" xmlns:xsi="http://www.w3.org/2001/XMLSchema-instance" xsi:schemaLocation="http://maven.apache.org/POM/4.0.0 http://maven.apache.org/xsd/maven-4.0.0.xsd">
    <modelVersion>4.0.0</modelVersion>

    <parent>
        <groupId>org.sonatype.oss</groupId>
        <artifactId>oss-parent</artifactId>
        <version>7</version>
    </parent>

    <groupId>net.kencochrane.raven</groupId>
    <artifactId>raven-all</artifactId>
<<<<<<< HEAD
    <version>4.2.2-SNAPSHOT</version>
=======
    <version>5.0.3-SNAPSHOT</version>
>>>>>>> 35642f0b
    <packaging>pom</packaging>

    <name>Raven-Java</name>
    <description>Sentry client and appenders for diverse logging frameworks.</description>
    <url>https://github.com/${github.repo}</url>
    <inceptionYear>2012</inceptionYear>
    <licenses>
        <license>
            <name>BSD New</name>
            <url>http://opensource.org/licenses/BSD-3-Clause</url>
            <distribution>repo</distribution>
        </license>
    </licenses>

    <developers>
        <developer>
            <id>kencochrane</id>
            <name>Ken Cochrane</name>
            <email>kencochrane+maven@gmail.com</email>
        </developer>
        <developer>
            <id>roambe</id>
            <name>Kevin Wetzels</name>
            <email>kevin@roam.be</email>
        </developer>
        <developer>
            <id>ColinHebert</id>
            <name>Colin Hebert</name>
            <email>hebert.colin@gmail.com</email>
            <url>https://github.com/ColinHebert</url>
        </developer>
    </developers>
    <contributors>
        <contributor>
            <name>David Cramer</name>
        </contributor>
        <contributor>
            <name>Mark Philpot</name>
        </contributor>
        <contributor>
            <name>Brad Chen</name>
        </contributor>
        <contributor>
            <name>ccouturi</name>
        </contributor>
    </contributors>

    <prerequisites>
        <maven>3.2</maven>
    </prerequisites>

    <modules>
        <module>raven</module>
        <module>raven-appengine</module>
        <module>raven-log4j</module>
        <module>raven-logback</module>
        <module>raven-log4j2</module>
        <module>sentry-stub</module>
    </modules>

    <scm>
        <url>https://github.com/${github.repo}</url>
        <connection>scm:git:git://github.com/${github.repo}.git</connection>
        <developerConnection>scm:git:git@github.com:${github.repo}.git</developerConnection>
        <tag>HEAD</tag>
    </scm>
    <issueManagement>
        <url>https://github.com/${github.repo}/issues</url>
        <system>GitHub Issues</system>
    </issueManagement>
    <ciManagement>
        <system>Travis-CI</system>
        <url>https://travis-ci.org/${github.repo}</url>
    </ciManagement>

    <distributionManagement>
        <site>
            <id>github-pages-site</id>
            <name>Deployment through GitHub's site deployment plugin</name>
            <url>site/${project.version}</url>
        </site>
    </distributionManagement>

    <properties>
        <project.build.sourceEncoding>UTF-8</project.build.sourceEncoding>
        <project.reporting.outputEncoding>UTF-8</project.reporting.outputEncoding>

        <github.repo>getsentry/raven-java</github.repo>
        <github.global.server>github</github.global.server>

        <!-- maven-compiler-plugin config -->
        <maven.compiler.source>7</maven.compiler.source>
        <maven.compiler.target>7</maven.compiler.target>

        <!-- dependencies versions -->
        <slf4j.version>1.7.9</slf4j.version>
        <guava.version>18.0</guava.version>
        <jackson.version>2.5.0</jackson.version>
        <jmockit.version>1.14</jmockit.version>
        <testng.version>6.8.13</testng.version>
        <hamcrest.version>1.3</hamcrest.version>
    </properties>

    <dependencyManagement>
        <dependencies>
            <dependency>
                <groupId>${project.groupId}</groupId>
                <artifactId>raven</artifactId>
                <version>${project.version}</version>
            </dependency>
            <dependency>
                <groupId>${project.groupId}</groupId>
                <artifactId>raven</artifactId>
                <version>${project.version}</version>
                <type>test-jar</type>
            </dependency>

            <dependency>
                <groupId>org.slf4j</groupId>
                <artifactId>slf4j-api</artifactId>
                <version>${slf4j.version}</version>
            </dependency>
            <dependency>
                <groupId>com.google.guava</groupId>
                <artifactId>guava</artifactId>
                <version>${guava.version}</version>
            </dependency>
            <dependency>
                <groupId>com.fasterxml.jackson.core</groupId>
                <artifactId>jackson-core</artifactId>
                <version>${jackson.version}</version>
            </dependency>
            <dependency>
                <groupId>com.fasterxml.jackson.core</groupId>
                <artifactId>jackson-annotations</artifactId>
                <version>${jackson.version}</version>
            </dependency>
            <dependency>
                <groupId>com.fasterxml.jackson.core</groupId>
                <artifactId>jackson-databind</artifactId>
                <version>${jackson.version}</version>
            </dependency>
            <dependency>
                <groupId>org.jmockit</groupId>
                <artifactId>jmockit</artifactId>
                <version>${jmockit.version}</version>
            </dependency>
            <dependency>
                <groupId>org.testng</groupId>
                <artifactId>testng</artifactId>
                <version>${testng.version}</version>
            </dependency>
            <dependency>
                <groupId>org.hamcrest</groupId>
                <artifactId>hamcrest-core</artifactId>
                <version>${hamcrest.version}</version>
            </dependency>
            <dependency>
                <groupId>org.hamcrest</groupId>
                <artifactId>hamcrest-library</artifactId>
                <version>${hamcrest.version}</version>
            </dependency>
        </dependencies>
    </dependencyManagement>

    <build>
        <plugins>
            <plugin>
                <groupId>org.apache.maven.plugins</groupId>
                <artifactId>maven-release-plugin</artifactId>
                <version>2.5.1</version>
                <configuration>
                    <tagNameFormat>v@{project.version}</tagNameFormat>
                    <localCheckout>true</localCheckout>
                    <pushChanges>false</pushChanges>
                    <autoVersionSubmodules>true</autoVersionSubmodules>
                    <!-- Force to do a deploy rather than a site deploy which conflicts with the github plugin -->
                    <goals>deploy</goals>
                    <!-- oss-parent-config -->
                    <mavenExecutorId>forked-path</mavenExecutorId>
                    <useReleaseProfile>false</useReleaseProfile>
                    <arguments>-Psonatype-oss-release</arguments>
                </configuration>
            </plugin>
            <plugin>
                <groupId>com.github.github</groupId>
                <artifactId>site-maven-plugin</artifactId>
                <version>0.10</version>
                <configuration>
                    <message>Creating site for ${project.artifactId} ${project.version}</message>
                    <path>${project.distributionManagement.site.url}</path>
                    <merge>true</merge>
                </configuration>
                <executions>
                    <execution>
                        <id>github-site</id>
                        <goals>
                            <goal>site</goal>
                        </goals>
                        <phase>site-deploy</phase>
                    </execution>
                </executions>
            </plugin>
            <plugin>
                <groupId>org.apache.maven.plugins</groupId>
                <artifactId>maven-site-plugin</artifactId>
                <version>3.4</version>
                <configuration>
                    <skipDeploy>true</skipDeploy>
                </configuration>
            </plugin>
            <plugin>
                <groupId>org.codehaus.mojo</groupId>
                <artifactId>animal-sniffer-maven-plugin</artifactId>
                <version>1.13</version>
                <configuration>
                    <signature>
                        <groupId>org.codehaus.mojo.signature</groupId>
                        <artifactId>java17</artifactId>
                        <version>1.0</version>
                    </signature>
                </configuration>
                <executions>
                    <execution>
                        <id>check-compatibility</id>
                        <phase>verify</phase>
                        <goals>
                            <goal>check</goal>
                        </goals>
                    </execution>
                </executions>
            </plugin>
        </plugins>
        <pluginManagement>
            <plugins>
                <plugin>
                    <groupId>org.eclipse.jetty</groupId>
                    <artifactId>jetty-maven-plugin</artifactId>
                    <version>9.3.0.M1</version>
                    <configuration>
                        <scanIntervalSeconds>10</scanIntervalSeconds>
                        <stopKey>foo</stopKey>
                        <stopPort>9999</stopPort>
                        <war>${project.build.directory}/webapps/sentry-stub.war</war>
                    </configuration>
                    <executions>
                        <execution>
                            <id>start-sentry-stub</id>
                            <phase>pre-integration-test</phase>
                            <goals>
                                <goal>deploy-war</goal>
                            </goals>
                            <configuration>
                                <scanIntervalSeconds>0</scanIntervalSeconds>
                                <daemon>true</daemon>
                                <skip>${skipTests}</skip>
                            </configuration>
                        </execution>
                        <execution>
                            <id>stop-sentry-stub</id>
                            <phase>post-integration-test</phase>
                            <goals>
                                <goal>stop</goal>
                            </goals>
                        </execution>
                    </executions>
                </plugin>
                <plugin>
                    <groupId>org.apache.maven.plugins</groupId>
                    <artifactId>maven-surefire-plugin</artifactId>
                    <version>2.18.1</version>
                </plugin>
                <plugin>
                    <groupId>org.apache.maven.plugins</groupId>
                    <artifactId>maven-failsafe-plugin</artifactId>
                    <version>2.18.1</version>
                    <executions>
                        <execution>
                            <id>integration-tests</id>
                            <goals>
                                <goal>integration-test</goal>
                                <goal>verify</goal>
                            </goals>
                        </execution>
                    </executions>
                </plugin>
                <plugin>
                    <groupId>org.apache.maven.plugins</groupId>
                    <artifactId>maven-dependency-plugin</artifactId>
                    <version>2.9</version>
                    <executions>
                        <execution>
                            <id>analyze</id>
                            <phase>verify</phase>
                            <goals>
                                <goal>analyze-only</goal>
                            </goals>
                            <configuration>
                                <skip>${skipTests}</skip>
                                <ignoreNonCompile>true</ignoreNonCompile>
                                <failOnWarning>true</failOnWarning>
                            </configuration>
                        </execution>
                        <execution>
                            <id>copy-war-for-integration-tests</id>
                            <phase>package</phase>
                            <goals>
                                <goal>copy</goal>
                            </goals>
                            <configuration>
                                <artifactItems>
                                    <artifactItem>
                                        <groupId>${project.groupId}</groupId>
                                        <artifactId>sentry-stub</artifactId>
                                        <version>${project.version}</version>
                                        <type>war</type>
                                    </artifactItem>
                                </artifactItems>
                                <overWriteSnapshots>true</overWriteSnapshots>
                                <stripVersion>true</stripVersion>
                                <outputDirectory>${project.build.directory}/webapps</outputDirectory>
                            </configuration>
                        </execution>
                    </executions>
                    <dependencies>
                        <dependency>
                            <groupId>${project.groupId}</groupId>
                            <artifactId>sentry-stub</artifactId>
                            <version>${project.version}</version>
                            <type>war</type>
                        </dependency>
                    </dependencies>
                </plugin>
                <plugin>
                    <groupId>org.apache.maven.plugins</groupId>
                    <artifactId>maven-checkstyle-plugin</artifactId>
                    <version>2.13</version>
                    <configuration>
                        <configLocation>src/checkstyle/checkstyle.xml</configLocation>
                        <consoleOutput>true</consoleOutput>
                    </configuration>
                    <executions>
                        <execution>
                            <id>checkstyle</id>
                            <configuration>
                                <skip>${skipTests}</skip>
                            </configuration>
                            <goals>
                                <goal>check</goal>
                            </goals>
                        </execution>
                    </executions>
                </plugin>
                <plugin>
                    <artifactId>maven-clean-plugin</artifactId>
                    <version>2.6.1</version>
                </plugin>
                <plugin>
                    <artifactId>maven-compiler-plugin</artifactId>
                    <version>3.2</version>
                </plugin>
                <plugin>
                    <artifactId>maven-deploy-plugin</artifactId>
                    <version>2.8.2</version>
                </plugin>
                <plugin>
                    <artifactId>maven-install-plugin</artifactId>
                    <version>2.5.2</version>
                </plugin>
                <plugin>
                    <artifactId>maven-jar-plugin</artifactId>
                    <version>2.5</version>
                </plugin>
                <plugin>
                    <artifactId>maven-resources-plugin</artifactId>
                    <version>2.7</version>
                </plugin>
                <plugin>
                    <artifactId>maven-site-plugin</artifactId>
                    <version>3.4</version>
                </plugin>
                <plugin>
                    <artifactId>maven-war-plugin</artifactId>
                    <version>2.5</version>
                </plugin>
            </plugins>
        </pluginManagement>
    </build>

    <reporting>
        <plugins>
            <plugin>
                <groupId>org.apache.maven.plugins</groupId>
                <artifactId>maven-project-info-reports-plugin</artifactId>
                <version>2.7</version>
            </plugin>
            <plugin>
                <groupId>org.apache.maven.plugins</groupId>
                <artifactId>maven-javadoc-plugin</artifactId>
                <version>2.10.1</version>
            </plugin>
            <plugin>
                <groupId>org.apache.maven.plugins</groupId>
                <artifactId>maven-surefire-report-plugin</artifactId>
                <version>2.18.1</version>
            </plugin>
            <plugin>
                <groupId>org.apache.maven.plugins</groupId>
                <artifactId>maven-checkstyle-plugin</artifactId>
                <version>2.13</version>
                <configuration>
                    <configLocation>src/checkstyle/checkstyle.xml</configLocation>
                </configuration>
            </plugin>
            <plugin>
                <groupId>org.apache.maven.plugins</groupId>
                <artifactId>maven-jxr-plugin</artifactId>
                <version>2.5</version>
            </plugin>
        </plugins>
    </reporting>

    <profiles>
        <!-- Force new version of plugins for a release -->
        <profile>
            <id>sonatype-oss-release</id>
            <build>
                <plugins>
                    <plugin>
                        <groupId>org.apache.maven.plugins</groupId>
                        <artifactId>maven-source-plugin</artifactId>
                        <version>2.4</version>
                        <executions>
                            <execution>
                                <id>attach-sources</id>
                                <goals>
                                    <goal>jar-no-fork</goal>
                                </goals>
                            </execution>
                        </executions>
                    </plugin>
                    <plugin>
                        <groupId>org.apache.maven.plugins</groupId>
                        <artifactId>maven-javadoc-plugin</artifactId>
                        <version>2.10.1</version>
                        <executions>
                            <execution>
                                <id>attach-javadocs</id>
                                <goals>
                                    <goal>jar</goal>
                                </goals>
                            </execution>
                        </executions>
                    </plugin>
                    <plugin>
                        <groupId>org.apache.maven.plugins</groupId>
                        <artifactId>maven-gpg-plugin</artifactId>
                        <version>1.5</version>
                        <executions>
                            <execution>
                                <id>sign-artifacts</id>
                                <phase>verify</phase>
                                <goals>
                                    <goal>sign</goal>
                                </goals>
                            </execution>
                        </executions>
                    </plugin>
                    <plugin>
                        <groupId>org.sonatype.plugins</groupId>
                        <artifactId>nexus-staging-maven-plugin</artifactId>
                        <version>1.6.5</version>
                        <extensions>true</extensions>
                        <configuration>
                            <serverId>sonatype-nexus-staging</serverId>
                            <nexusUrl>https://oss.sonatype.org/</nexusUrl>
                            <autoReleaseAfterClose>true</autoReleaseAfterClose>
                        </configuration>
                    </plugin>
                </plugins>
            </build>
        </profile>
        <!-- Run the Mutation tests -->
        <profile>
            <id>pitest</id>
            <properties>
                <jmockit.version>1.8</jmockit.version>
                <junit.version>4.11</junit.version>
            </properties>
            <dependencies>
                <dependency>
                    <groupId>junit</groupId>
                    <artifactId>junit</artifactId>
                    <version>${junit.version}</version>
                    <scope>test</scope>
                </dependency>
            </dependencies>
            <build>
                <plugins>
                    <plugin>
                        <groupId>org.pitest</groupId>
                        <artifactId>pitest-maven</artifactId>
                        <version>1.1.3</version>
                        <configuration>
                            <targetTests>
                                <param>*Test</param>
                            </targetTests>
                            <excludedMethods>
                                <method>equals()</method>
                                <method>toString()</method>
                                <method>hashCode()</method>
                            </excludedMethods>
                        </configuration>
                    </plugin>
                </plugins>
            </build>
        </profile>
    </profiles>
</project><|MERGE_RESOLUTION|>--- conflicted
+++ resolved
@@ -10,11 +10,7 @@
 
     <groupId>net.kencochrane.raven</groupId>
     <artifactId>raven-all</artifactId>
-<<<<<<< HEAD
     <version>4.2.2-SNAPSHOT</version>
-=======
-    <version>5.0.3-SNAPSHOT</version>
->>>>>>> 35642f0b
     <packaging>pom</packaging>
 
     <name>Raven-Java</name>
