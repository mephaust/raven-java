--- conflicted
+++ resolved
@@ -117,9 +117,4 @@
             </testResource>
         </testResources>
     </build>
-<<<<<<< HEAD
-</project>
-=======
-
-</project>
->>>>>>> 46868e1b
+</project>