--- conflicted
+++ resolved
@@ -20,15 +20,11 @@
     /**
      * Current sentry protocol version.
      */
-<<<<<<< HEAD
     public static final String SENTRY_PROTOCOL_VERSION = "3";
-=======
-    public static final String SENTRY_PROTOCOL_VERSION = "4";
     private static final Logger logger = Logger.getLogger(Raven.class.getCanonicalName());
     private final String publicKey;
     private final String secretKey;
     private final ReentrantLock lock = new ReentrantLock();
->>>>>>> be0379bd
     /**
      * At most wait 5 minutes if the connection failed too many times.
      */
