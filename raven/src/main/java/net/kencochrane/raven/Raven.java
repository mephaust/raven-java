--- conflicted
+++ resolved
@@ -36,11 +36,7 @@
      * Version of this client, the major version is the current supported Sentry protocol, the minor version changes
      * for each release of this project.
      */
-<<<<<<< HEAD
-    public static final String NAME = "Raven-Java/3.0";
-=======
     public static final String NAME = ResourceBundle.getBundle("raven-build").getString("build.name");
->>>>>>> 51618d6e
     private static final Logger logger = LoggerFactory.getLogger(Raven.class);
     private final Set<EventBuilderHelper> builderHelpers = new HashSet<EventBuilderHelper>();
     private Connection connection;
